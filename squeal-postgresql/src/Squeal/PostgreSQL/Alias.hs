--- conflicted
+++ resolved
@@ -99,12 +99,7 @@
 instance KnownSymbol alias => RenderSQL (Alias alias) where
   renderSQL = doubleQuoted . fromString . symbolVal
 
-<<<<<<< HEAD
 -- >>> printSQL (#jimbob :* #kandi :: NP Alias '["jimbob", "kandi"])
-=======
--- | >>> import Generics.SOP (NP(..))
--- >>> printSQL (#jimbob SOP.:* #kandi :: NP Alias '["jimbob", "kandi"])
->>>>>>> 857823d6
 -- "jimbob", "kandi"
 instance SOP.All KnownSymbol aliases => RenderSQL (NP Alias aliases) where
   renderSQL
