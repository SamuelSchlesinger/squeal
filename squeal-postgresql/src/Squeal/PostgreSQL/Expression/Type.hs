{-|
Module: Squeal.PostgreSQL.Expression
Description: Type expressions
Copyright: (c) Eitan Chatav, 2019
Maintainer: eitan@morphism.tech
Stability: experimental

Type expressions.
-}

{-# LANGUAGE
    AllowAmbiguousTypes
  , DataKinds
  , DeriveGeneric
  , FlexibleContexts
  , FlexibleInstances
  , GADTs
  , GeneralizedNewtypeDeriving
  , KindSignatures
  , MultiParamTypeClasses
  , OverloadedStrings
  , RankNTypes
  , ScopedTypeVariables
  , TypeApplications
  , TypeOperators
  , UndecidableInstances
#-}

module Squeal.PostgreSQL.Expression.Type
  ( -- * Type Cast
    cast
  , astype
  , inferredtype
    -- * Type Expression
  , TypeExpression (..)
  , typedef
  , typetable
  , typeview
  , bool
  , int2
  , smallint
  , int4
  , int
  , integer
  , int8
  , bigint
  , numeric
  , float4
  , real
  , float8
  , doublePrecision
  , money
  , text
  , char
  , character
  , varchar
  , characterVarying
  , bytea
  , timestamp
  , timestampWithTimeZone
  , timestamptz
  , date
  , time
  , timeWithTimeZone
  , timetz
  , interval
  , uuid
  , inet
  , json
  , jsonb
  , vararray
  , fixarray
  , tsvector
  , tsquery
  , oid
  , int4range
  , int8range
  , numrange
  , tsrange
  , tstzrange
  , daterange
    -- * Column Type
  , ColumnTypeExpression (..)
  , nullable
  , notNullable
  , default_
  , serial2
  , smallserial
  , serial4
  , serial
  , serial8
  , bigserial
    -- * Type Inference
  , PGTyped (..)
<<<<<<< HEAD
  , PGNullTyped (..)
=======
  , pgtypeFrom
  , NullityTyped (..)
  , nullitytypeFrom
  , ColumnTyped
  , columntypeFrom
>>>>>>> 4a290568
  , FieldTyped (..)
  ) where

import Control.DeepSeq
import Data.ByteString
import Data.String
import GHC.TypeLits

import qualified Data.ByteString as ByteString
import qualified GHC.Generics as GHC
import qualified Generics.SOP as SOP

import Squeal.PostgreSQL.Alias
import Squeal.PostgreSQL.Expression
import Squeal.PostgreSQL.PG
import Squeal.PostgreSQL.Render
import Squeal.PostgreSQL.Schema

-- $setup
-- >>> import Squeal.PostgreSQL

-- When a `cast` is applied to an `Expression` of a known type, it
-- represents a run-time type conversion. The cast will succeed only if a
-- suitable type conversion operation has been defined.
--
-- | >>> printSQL $ true & cast int4
-- (TRUE :: int4)
cast
  :: TypeExpression db ty1
  -- ^ type to cast as
  -> Expression outer commons grp db params from ty0
  -- ^ value to convert
  -> Expression outer commons grp db params from ty1
cast ty x = UnsafeExpression $ parenthesized $
  renderSQL x <+> "::" <+> renderSQL ty

-- | A safe version of `cast` which just matches a value with its type.
--
-- >>> printSQL (1 & astype int)
-- (1 :: int)
astype
  :: TypeExpression db ty
  -- ^ type to specify as
  -> Expression outer commons grp db params from ty
  -- ^ value
  -> Expression outer commons grp db params from ty
astype = cast

-- | `inferredtype` will add a type annotation to an `Expression`
-- which can be useful for fixing the storage type of a value.
--
-- >>> printSQL (inferredtype true)
-- (TRUE :: bool)
inferredtype
  :: NullityTyped db ty
  => Expression outer common grp db params from ty
  -- ^ value
  -> Expression outer common grp db params from ty
inferredtype = astype nullitytype

{-----------------------------------------
type expressions
-----------------------------------------}

-- | `TypeExpression`s are used in `cast`s and
-- `Squeal.PostgreSQL.Definition.createTable` commands.
newtype TypeExpression (db :: SchemasType) (ty :: NullType)
  = UnsafeTypeExpression { renderTypeExpression :: ByteString }
  deriving (GHC.Generic,Show,Eq,Ord,NFData)
instance RenderSQL (TypeExpression db ty) where
  renderSQL = renderTypeExpression

-- | The enum or composite type in a `Typedef` can be expressed by its alias.
typedef
  :: (Has sch db schema, Has td schema ('Typedef ty))
  => QualifiedAlias sch td
  -- ^ type alias
  -> TypeExpression db (null ty)
typedef = UnsafeTypeExpression . renderSQL

-- | The composite type corresponding to a `Table` definition can be expressed
-- by its alias.
typetable
  :: (Has sch db schema, Has tab schema ('Table table))
  => QualifiedAlias sch tab
  -- ^ table alias
  -> TypeExpression db (null ('PGcomposite (TableToRow table)))
typetable = UnsafeTypeExpression . renderSQL

-- | The composite type corresponding to a `View` definition can be expressed
-- by its alias.
typeview
  :: (Has sch db schema, Has vw schema ('View view))
  => QualifiedAlias sch vw
  -- ^ view alias
  -> TypeExpression db (null ('PGcomposite view))
typeview = UnsafeTypeExpression . renderSQL

-- | logical Boolean (true/false)
bool :: TypeExpression db (null 'PGbool)
bool = UnsafeTypeExpression "bool"
-- | signed two-byte integer
int2, smallint :: TypeExpression db (null 'PGint2)
int2 = UnsafeTypeExpression "int2"
smallint = UnsafeTypeExpression "smallint"
-- | signed four-byte integer
int4, int, integer :: TypeExpression db (null 'PGint4)
int4 = UnsafeTypeExpression "int4"
int = UnsafeTypeExpression "int"
integer = UnsafeTypeExpression "integer"
-- | signed eight-byte integer
int8, bigint :: TypeExpression db (null 'PGint8)
int8 = UnsafeTypeExpression "int8"
bigint = UnsafeTypeExpression "bigint"
-- | arbitrary precision numeric type
numeric :: TypeExpression db (null 'PGnumeric)
numeric = UnsafeTypeExpression "numeric"
-- | single precision floating-point number (4 bytes)
float4, real :: TypeExpression db (null 'PGfloat4)
float4 = UnsafeTypeExpression "float4"
real = UnsafeTypeExpression "real"
-- | double precision floating-point number (8 bytes)
float8, doublePrecision :: TypeExpression db (null 'PGfloat8)
float8 = UnsafeTypeExpression "float8"
doublePrecision = UnsafeTypeExpression "double precision"
-- | currency amount
money :: TypeExpression schema (null 'PGmoney)
money = UnsafeTypeExpression "money"
-- | variable-length character string
text :: TypeExpression db (null 'PGtext)
text = UnsafeTypeExpression "text"
-- | fixed-length character string
char, character
  :: forall n db null. (KnownNat n, 1 <= n)
  => TypeExpression db (null ('PGchar n))
char = UnsafeTypeExpression $ "char(" <> renderNat @n <> ")"
character = UnsafeTypeExpression $  "character(" <> renderNat @n <> ")"
-- | variable-length character string
varchar, characterVarying
  :: forall n db null. (KnownNat n, 1 <= n)
  => TypeExpression db (null ('PGvarchar n))
varchar = UnsafeTypeExpression $ "varchar(" <> renderNat @n <> ")"
characterVarying = UnsafeTypeExpression $
  "character varying(" <> renderNat @n <> ")"
-- | binary data ("byte array")
bytea :: TypeExpression db (null 'PGbytea)
bytea = UnsafeTypeExpression "bytea"
-- | date and time (no time zone)
timestamp :: TypeExpression db (null 'PGtimestamp)
timestamp = UnsafeTypeExpression "timestamp"
-- | date and time, including time zone
timestampWithTimeZone, timestamptz :: TypeExpression db (null 'PGtimestamptz)
timestampWithTimeZone = UnsafeTypeExpression "timestamp with time zone"
timestamptz = UnsafeTypeExpression "timestamptz"
-- | calendar date (year, month, day)
date :: TypeExpression db (null 'PGdate)
date = UnsafeTypeExpression "date"
-- | time of day (no time zone)
time :: TypeExpression db (null 'PGtime)
time = UnsafeTypeExpression "time"
-- | time of day, including time zone
timeWithTimeZone, timetz :: TypeExpression db (null 'PGtimetz)
timeWithTimeZone = UnsafeTypeExpression "time with time zone"
timetz = UnsafeTypeExpression "timetz"
-- | time span
interval :: TypeExpression db (null 'PGinterval)
interval = UnsafeTypeExpression "interval"
-- | universally unique identifier
uuid :: TypeExpression db (null 'PGuuid)
uuid = UnsafeTypeExpression "uuid"
-- | IPv4 or IPv6 host address
inet :: TypeExpression db (null 'PGinet)
inet = UnsafeTypeExpression "inet"
-- | textual JSON data
json :: TypeExpression db (null 'PGjson)
json = UnsafeTypeExpression "json"
-- | binary JSON data, decomposed
jsonb :: TypeExpression db (null 'PGjsonb)
jsonb = UnsafeTypeExpression "jsonb"
-- | variable length array
vararray
  :: TypeExpression db pg
  -> TypeExpression db (null ('PGvararray pg))
vararray ty = UnsafeTypeExpression $ renderSQL ty <> "[]"
-- | fixed length array
--
-- >>> renderSQL (fixarray @'[2] json)
-- "json[2]"
fixarray
  :: forall dims db null pg. SOP.All KnownNat dims
  => TypeExpression db pg
  -> TypeExpression db (null ('PGfixarray dims pg))
fixarray ty = UnsafeTypeExpression $
  renderSQL ty <> renderDims @dims
  where
    renderDims :: forall ns. SOP.All KnownNat ns => ByteString
    renderDims =
      ("[" <>)
      . (<> "]")
      . ByteString.intercalate "]["
      . SOP.hcollapse
      $ SOP.hcmap (SOP.Proxy @KnownNat)
        (SOP.K . fromString . show . natVal)
        (SOP.hpure SOP.Proxy :: SOP.NP SOP.Proxy ns)
-- | text search query
tsvector :: TypeExpression db (null 'PGtsvector)
tsvector = UnsafeTypeExpression "tsvector"
-- | text search document
tsquery :: TypeExpression db (null 'PGtsquery)
tsquery = UnsafeTypeExpression "tsquery"
-- | Object identifiers (OIDs) are used internally by PostgreSQL
-- as primary keys for various system tables.
oid :: TypeExpression db (null 'PGoid)
oid = UnsafeTypeExpression "oid"
-- | Range of integer
int4range :: TypeExpression db (null ('PGrange 'PGint4))
int4range = UnsafeTypeExpression "int4range"
-- | Range of bigint
int8range :: TypeExpression db (null ('PGrange 'PGint8))
int8range = UnsafeTypeExpression "int8range"
-- | Range of numeric
numrange :: TypeExpression db (null ('PGrange 'PGnumeric))
numrange = UnsafeTypeExpression "numrange"
-- | Range of timestamp without time zone
tsrange  :: TypeExpression db (null ('PGrange 'PGtimestamp))
tsrange = UnsafeTypeExpression "tsrange"
-- | Range of timestamp with time zone
tstzrange :: TypeExpression db (null ('PGrange 'PGtimestamptz))
tstzrange = UnsafeTypeExpression "tstzrange"
-- | Range of date
daterange :: TypeExpression db (null ('PGrange 'PGdate))
daterange = UnsafeTypeExpression "daterange"

-- | `pgtype` is a demoted version of a `PGType`
<<<<<<< HEAD
class PGTyped db (ty :: NullType) where
  pgtype :: TypeExpression db ty
instance PGTyped db (null 'PGbool) where pgtype = bool
instance PGTyped db (null 'PGint2) where pgtype = int2
instance PGTyped db (null 'PGint4) where pgtype = int4
instance PGTyped db (null 'PGint8) where pgtype = int8
instance PGTyped db (null 'PGnumeric) where pgtype = numeric
instance PGTyped db (null 'PGfloat4) where pgtype = float4
instance PGTyped db (null 'PGfloat8) where pgtype = float8
instance PGTyped db (null 'PGmoney) where pgtype = money
instance PGTyped db (null 'PGtext) where pgtype = text
=======
class PGTyped db (ty :: PGType) where pgtype :: TypeExpression db (null ty)
instance PGTyped db 'PGbool where pgtype = bool
instance PGTyped db 'PGint2 where pgtype = int2
instance PGTyped db 'PGint4 where pgtype = int4
instance PGTyped db 'PGint8 where pgtype = int8
instance PGTyped db 'PGnumeric where pgtype = numeric
instance PGTyped db 'PGfloat4 where pgtype = float4
instance PGTyped db 'PGfloat8 where pgtype = float8
instance PGTyped db 'PGmoney where pgtype = money
instance PGTyped db 'PGtext where pgtype = text
>>>>>>> 4a290568
instance (KnownNat n, 1 <= n)
  => PGTyped db ('PGchar n) where pgtype = char @n
instance (KnownNat n, 1 <= n)
  => PGTyped db ('PGvarchar n) where pgtype = varchar @n
instance PGTyped db 'PGbytea where pgtype = bytea
instance PGTyped db 'PGtimestamp where pgtype = timestamp
instance PGTyped db 'PGtimestamptz where pgtype = timestampWithTimeZone
instance PGTyped db 'PGdate where pgtype = date
instance PGTyped db 'PGtime where pgtype = time
instance PGTyped db 'PGtimetz where pgtype = timeWithTimeZone
instance PGTyped db 'PGinterval where pgtype = interval
instance PGTyped db 'PGuuid where pgtype = uuid
instance PGTyped db 'PGjson where pgtype = json
instance PGTyped db 'PGjsonb where pgtype = jsonb
instance PGTyped db pg => PGTyped db ('PGvararray (null pg)) where
  pgtype = vararray (pgtype @db @pg)
instance (SOP.All KnownNat dims, PGTyped db pg)
  => PGTyped db ('PGfixarray dims (null pg)) where
    pgtype = fixarray @dims (pgtype @db @pg)
instance PGTyped db 'PGtsvector where pgtype = tsvector
instance PGTyped db 'PGtsquery where pgtype = tsquery
instance PGTyped db 'PGoid where pgtype = oid
instance PGTyped db ('PGrange 'PGint4) where pgtype = int4range
instance PGTyped db ('PGrange 'PGint8) where pgtype = int8range
instance PGTyped db ('PGrange 'PGnumeric) where pgtype = numrange
instance PGTyped db ('PGrange 'PGtimestamp) where pgtype = tsrange
instance PGTyped db ('PGrange 'PGtimestamptz) where pgtype = tstzrange
instance PGTyped db ('PGrange 'PGdate) where pgtype = daterange

-- | Specify `TypeExpression` from a Haskell type.
--
-- >>> printSQL $ pgtypeFrom @String
-- text
--
-- >>> printSQL $ pgtypeFrom @Double
-- float8
pgtypeFrom
  :: forall hask db null. PGTyped db (PG hask)
  => TypeExpression db (null (PG hask))
pgtypeFrom = pgtype @db @(PG hask)

-- | Lift `PGTyped` to a field
class FieldTyped db ty where fieldtype :: Aliased (TypeExpression db) ty
instance (KnownSymbol alias, NullityTyped db ty)
  => FieldTyped db (alias ::: ty) where
    fieldtype = nullitytype `As` Alias

-- | `ColumnTypeExpression`s are used in
-- `Squeal.PostgreSQL.Definition.createTable` commands.
newtype ColumnTypeExpression (db :: SchemasType) (ty :: ColumnType)
  = UnsafeColumnTypeExpression { renderColumnTypeExpression :: ByteString }
  deriving (GHC.Generic,Show,Eq,Ord,NFData)
instance RenderSQL (ColumnTypeExpression db ty) where
  renderSQL = renderColumnTypeExpression

-- | used in `Squeal.PostgreSQL.Definition.createTable`
-- commands as a column constraint to note that
-- @NULL@ may be present in a column
nullable
  :: TypeExpression db (null ty)
  -> ColumnTypeExpression db ('NoDef :=> 'Null ty)
nullable ty = UnsafeColumnTypeExpression $ renderSQL ty <+> "NULL"

-- | used in `Squeal.PostgreSQL.Definition.createTable`
-- commands as a column constraint to ensure
-- @NULL@ is not present in a column
notNullable
  :: TypeExpression db (null ty)
  -> ColumnTypeExpression db ('NoDef :=> 'NotNull ty)
notNullable ty = UnsafeColumnTypeExpression $ renderSQL ty <+> "NOT NULL"

-- | used in `Squeal.PostgreSQL.Definition.createTable`
-- commands as a column constraint to give a default
default_
  :: Expression '[] '[] 'Ungrouped db '[] '[] ty
  -> ColumnTypeExpression db ('NoDef :=> ty)
  -> ColumnTypeExpression db ('Def :=> ty)
default_ x ty = UnsafeColumnTypeExpression $
  renderSQL ty <+> "DEFAULT" <+> renderExpression x

-- | not a true type, but merely a notational convenience for creating
-- unique identifier columns with type `PGint2`
serial2, smallserial
  :: ColumnTypeExpression db ('Def :=> 'NotNull 'PGint2)
serial2 = UnsafeColumnTypeExpression "serial2"
smallserial = UnsafeColumnTypeExpression "smallserial"
-- | not a true type, but merely a notational convenience for creating
-- unique identifier columns with type `PGint4`
serial4, serial
  :: ColumnTypeExpression db ('Def :=> 'NotNull 'PGint4)
serial4 = UnsafeColumnTypeExpression "serial4"
serial = UnsafeColumnTypeExpression "serial"
-- | not a true type, but merely a notational convenience for creating
-- unique identifier columns with type `PGint8`
serial8, bigserial
  :: ColumnTypeExpression db ('Def :=> 'NotNull 'PGint8)
serial8 = UnsafeColumnTypeExpression "serial8"
bigserial = UnsafeColumnTypeExpression "bigserial"

<<<<<<< HEAD
-- | Like @PGTyped@ but also accounts for null.
class PGNullTyped db (nullty :: NullType) where
  pgNullType :: ColumnTypeExpression db ('NoDef :=> nullty)

instance PGTyped db ('Null ty) => PGNullTyped db ('Null ty) where
  pgNullType = nullable (pgtype @_ @('Null ty))

instance PGTyped db ('NotNull ty) => PGNullTyped db ('NotNull ty) where
  pgNullType = notNullable (pgtype @_ @('NotNull ty))
=======
-- | Like @PGTyped@ but also accounts for nullity.
class NullityTyped db (ty :: NullityType) where
  nullitytype :: TypeExpression db ty
instance PGTyped db pg => NullityTyped db (null pg) where
  nullitytype = pgtype @db @pg

-- | Specify null `TypeExpression` from a Haskell type.
--
-- >>> printSQL $ nullitytypeFrom @(Maybe String)
-- text
--
-- >>> printSQL $ nullitytypeFrom @Double
-- float8
nullitytypeFrom
  :: forall hask db. NullityTyped db (NullPG hask)
  => TypeExpression db (NullPG hask)
nullitytypeFrom = nullitytype @db @(NullPG hask)

-- | Like @PGTyped@ but also accounts for nullity.
class ColumnTyped db (column :: ColumnType) where
  columntype :: ColumnTypeExpression db column
instance NullityTyped db ('Null ty)
  => ColumnTyped db ('NoDef :=> 'Null ty) where
    columntype = nullable (nullitytype @db @('Null ty))
instance NullityTyped db ('NotNull ty)
  => ColumnTyped db ('NoDef :=> 'NotNull ty) where
    columntype = notNullable (nullitytype @db @('NotNull ty))
>>>>>>> 4a290568

-- | Specify `ColumnTypeExpression` from a Haskell type.
--
-- >>> printSQL $ columntypeFrom @(Maybe String)
-- text NULL
--
-- >>> printSQL $ columntypeFrom @Double
-- float8 NOT NULL
<<<<<<< HEAD
hask
  :: forall hask db. PGNullTyped db (NullPG hask)
  => ColumnTypeExpression db ('NoDef :=> NullPG hask)
hask = pgNullType
=======
columntypeFrom
  :: forall hask db. (ColumnTyped db ('NoDef :=> NullPG hask))
  => ColumnTypeExpression db ('NoDef :=> NullPG hask)
columntypeFrom = columntype @db @('NoDef :=> NullPG hask)
>>>>>>> 4a290568
<|MERGE_RESOLUTION|>--- conflicted
+++ resolved
@@ -92,15 +92,11 @@
   , bigserial
     -- * Type Inference
   , PGTyped (..)
-<<<<<<< HEAD
-  , PGNullTyped (..)
-=======
   , pgtypeFrom
-  , NullityTyped (..)
-  , nullitytypeFrom
+  , NullTyped (..)
+  , nulltypeFrom
   , ColumnTyped
   , columntypeFrom
->>>>>>> 4a290568
   , FieldTyped (..)
   ) where
 
@@ -155,11 +151,11 @@
 -- >>> printSQL (inferredtype true)
 -- (TRUE :: bool)
 inferredtype
-  :: NullityTyped db ty
+  :: NullTyped db ty
   => Expression outer common grp db params from ty
   -- ^ value
   -> Expression outer common grp db params from ty
-inferredtype = astype nullitytype
+inferredtype = astype nulltype
 
 {-----------------------------------------
 type expressions
@@ -335,19 +331,6 @@
 daterange = UnsafeTypeExpression "daterange"
 
 -- | `pgtype` is a demoted version of a `PGType`
-<<<<<<< HEAD
-class PGTyped db (ty :: NullType) where
-  pgtype :: TypeExpression db ty
-instance PGTyped db (null 'PGbool) where pgtype = bool
-instance PGTyped db (null 'PGint2) where pgtype = int2
-instance PGTyped db (null 'PGint4) where pgtype = int4
-instance PGTyped db (null 'PGint8) where pgtype = int8
-instance PGTyped db (null 'PGnumeric) where pgtype = numeric
-instance PGTyped db (null 'PGfloat4) where pgtype = float4
-instance PGTyped db (null 'PGfloat8) where pgtype = float8
-instance PGTyped db (null 'PGmoney) where pgtype = money
-instance PGTyped db (null 'PGtext) where pgtype = text
-=======
 class PGTyped db (ty :: PGType) where pgtype :: TypeExpression db (null ty)
 instance PGTyped db 'PGbool where pgtype = bool
 instance PGTyped db 'PGint2 where pgtype = int2
@@ -358,7 +341,6 @@
 instance PGTyped db 'PGfloat8 where pgtype = float8
 instance PGTyped db 'PGmoney where pgtype = money
 instance PGTyped db 'PGtext where pgtype = text
->>>>>>> 4a290568
 instance (KnownNat n, 1 <= n)
   => PGTyped db ('PGchar n) where pgtype = char @n
 instance (KnownNat n, 1 <= n)
@@ -402,9 +384,9 @@
 
 -- | Lift `PGTyped` to a field
 class FieldTyped db ty where fieldtype :: Aliased (TypeExpression db) ty
-instance (KnownSymbol alias, NullityTyped db ty)
+instance (KnownSymbol alias, NullTyped db ty)
   => FieldTyped db (alias ::: ty) where
-    fieldtype = nullitytype `As` Alias
+    fieldtype = nulltype `As` Alias
 
 -- | `ColumnTypeExpression`s are used in
 -- `Squeal.PostgreSQL.Definition.createTable` commands.
@@ -458,45 +440,34 @@
 serial8 = UnsafeColumnTypeExpression "serial8"
 bigserial = UnsafeColumnTypeExpression "bigserial"
 
-<<<<<<< HEAD
 -- | Like @PGTyped@ but also accounts for null.
-class PGNullTyped db (nullty :: NullType) where
-  pgNullType :: ColumnTypeExpression db ('NoDef :=> nullty)
-
-instance PGTyped db ('Null ty) => PGNullTyped db ('Null ty) where
-  pgNullType = nullable (pgtype @_ @('Null ty))
-
-instance PGTyped db ('NotNull ty) => PGNullTyped db ('NotNull ty) where
-  pgNullType = notNullable (pgtype @_ @('NotNull ty))
-=======
--- | Like @PGTyped@ but also accounts for nullity.
-class NullityTyped db (ty :: NullityType) where
-  nullitytype :: TypeExpression db ty
-instance PGTyped db pg => NullityTyped db (null pg) where
-  nullitytype = pgtype @db @pg
+class NullTyped db (ty :: NullType) where
+  nulltype :: TypeExpression db ty
+
+instance PGTyped db ty => NullTyped db (null ty) where
+  nulltype = pgtype @db @ty
 
 -- | Specify null `TypeExpression` from a Haskell type.
 --
--- >>> printSQL $ nullitytypeFrom @(Maybe String)
+-- >>> printSQL $ nulltypeFrom @(Maybe String)
 -- text
 --
--- >>> printSQL $ nullitytypeFrom @Double
+-- >>> printSQL $ nulltypeFrom @Double
 -- float8
-nullitytypeFrom
-  :: forall hask db. NullityTyped db (NullPG hask)
+nulltypeFrom
+  :: forall hask db. NullTyped db (NullPG hask)
   => TypeExpression db (NullPG hask)
-nullitytypeFrom = nullitytype @db @(NullPG hask)
-
--- | Like @PGTyped@ but also accounts for nullity.
+nulltypeFrom = nulltype @db @(NullPG hask)
+
+-- | Like @PGTyped@ but also accounts for null.
 class ColumnTyped db (column :: ColumnType) where
   columntype :: ColumnTypeExpression db column
-instance NullityTyped db ('Null ty)
+instance NullTyped db ('Null ty)
   => ColumnTyped db ('NoDef :=> 'Null ty) where
-    columntype = nullable (nullitytype @db @('Null ty))
-instance NullityTyped db ('NotNull ty)
+    columntype = nullable (nulltype @db @('Null ty))
+instance NullTyped db ('NotNull ty)
   => ColumnTyped db ('NoDef :=> 'NotNull ty) where
-    columntype = notNullable (nullitytype @db @('NotNull ty))
->>>>>>> 4a290568
+    columntype = notNullable (nulltype @db @('NotNull ty))
 
 -- | Specify `ColumnTypeExpression` from a Haskell type.
 --
@@ -505,14 +476,7 @@
 --
 -- >>> printSQL $ columntypeFrom @Double
 -- float8 NOT NULL
-<<<<<<< HEAD
-hask
-  :: forall hask db. PGNullTyped db (NullPG hask)
-  => ColumnTypeExpression db ('NoDef :=> NullPG hask)
-hask = pgNullType
-=======
 columntypeFrom
   :: forall hask db. (ColumnTyped db ('NoDef :=> NullPG hask))
   => ColumnTypeExpression db ('NoDef :=> NullPG hask)
-columntypeFrom = columntype @db @('NoDef :=> NullPG hask)
->>>>>>> 4a290568
+columntypeFrom = columntype @db @('NoDef :=> NullPG hask)